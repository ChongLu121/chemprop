--- conflicted
+++ resolved
@@ -297,11 +297,7 @@
         info(f'Ensemble test {metric} = {avg_ensemble_test_score:.6f}')
 
         # Individual ensemble scores
-<<<<<<< HEAD
         if args.show_individual_scores and BY_ROW not in metric:
-=======
-        if args.show_individual_scores:
->>>>>>> 4c8f5e7a
             for task_name, ensemble_score in zip(args.task_names, scores):
                 info(f'Ensemble test {task_name} {metric} = {ensemble_score:.6f}')
 
