--- conflicted
+++ resolved
@@ -30,19 +30,11 @@
     for batch in tqdm(data_loader, disable=disable_progress_bar, leave=False):
         # Prepare batch
         batch: MoleculeDataset
-<<<<<<< HEAD
-        mol_batch, features_batch, lineage_batch = batch.batch_graph(), batch.features(), batch.lineages()
+        mol_batch, features_batch, atom_descriptors_batch, lineage_batch = batch.batch_graph(), batch.features(), batch.atom_descriptors(), batch.lineages()
 
         # Make predictions
         with torch.no_grad():
-            batch_preds = model(mol_batch, features_batch, lineage_batch)
-=======
-        mol_batch, features_batch, atom_descriptors_batch = batch.batch_graph(), batch.features(), batch.atom_descriptors()
-
-        # Make predictions
-        with torch.no_grad():
-            batch_preds = model(mol_batch, features_batch, atom_descriptors_batch)
->>>>>>> 7e09f31f
+            batch_preds = model(mol_batch, features_batch, atom_descriptors_batch, lineage_batch)
 
         batch_preds = batch_preds.data.cpu().numpy()
 
