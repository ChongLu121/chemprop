from collections import OrderedDict
import csv
from logging import Logger
import pickle
from random import Random
from typing import List, Set, Tuple, Union
import os

from rdkit import Chem
import numpy as np
from tqdm import tqdm

from .data import MoleculeDatapoint, MoleculeDataset
from .scaffold import log_scaffold_stats, scaffold_split
from chemprop.args import PredictArgs, TrainArgs
from chemprop.features import load_features


def get_task_names(path: str,
                   smiles_columns: List[str] = None,
                   number_of_molecules: int = 1,
                   target_columns: List[str] = None,
                   ignore_columns: List[str] = None) -> List[str]:
    """
    Gets the task names from a data CSV file.

    If :code:`target_columns` is provided, returns `target_columns`.
    Otherwise, returns all columns except the :code:`smiles_column`
    (or the first column, if the :code:`smiles_column` is None) and
    the :code:`ignore_columns`.

    :param path: Path to a CSV file.
    :param smiles_columns: The name of the column containing SMILES. By default, uses the first column.
    :param target_columns: Name of the columns containing target values. By default, uses all columns
                           except the :code:`smiles_column` and the :code:`ignore_columns`.
    :param ignore_columns: Name of the columns to ignore when :code:`target_columns` is not provided.
    :return: A list of task names.
    """
    if target_columns is not None:
        return target_columns

    columns = get_header(path)

    if smiles_columns is None:
        smiles_columns = columns[:number_of_molecules]

    ignore_columns = set([c for c in smiles_columns] + ([] if ignore_columns is None else ignore_columns))

    target_names = [column for column in columns if column not in ignore_columns]

    return target_names


def get_header(path: str) -> List[str]:
    """
    Returns the header of a data CSV file.

    :param path: Path to a CSV file.
    :return: A list of strings containing the strings in the comma-separated header.
    """
    with open(path) as f:
        header = next(csv.reader(f))

    return header


def get_smiles(path: str, smiles_column: str = None, number_of_molecules: int = 1, header: bool = True) -> List[str]:
    """
    Returns the SMILES from a data CSV file.

    :param path: Path to a CSV file.
    :param smiles_column: The name of the column containing SMILES. By default, uses the first column.
    :param header: Whether the CSV file contains a header.
    :return: A list of SMILES.
    """
    if smiles_column is not None and not header:
        raise ValueError('If smiles_column is provided, the CSV file must have a header.')

    with open(path) as f:
        if header:
            reader = csv.DictReader(f)
            if smiles_column is None:
                smiles_column = reader.fieldnames[:number_of_molecules]
        else:
            reader = csv.reader(f)
            smiles_column = 0

        smiles = [[row[c] for c in smiles_column] for row in reader]

    return smiles


def filter_invalid_smiles(data: MoleculeDataset) -> MoleculeDataset:
    """
    Filters out invalid SMILES.

    :param data: A :class:`~chemprop.data.MoleculeDataset`.
    :return: A :class:`~chemprop.data.MoleculeDataset` with only the valid molecules.
    """
    return MoleculeDataset([datapoint for datapoint in tqdm(data)
                            if [s != '' for s in datapoint.smiles] and [m is not None for m in datapoint.mol]
                            and [m.GetNumHeavyAtoms() > 0 for m in datapoint.mol]])


def get_data(path: str,
             smiles_column: List[str] = None,
             number_of_molecules: int = None,
             target_columns: List[str] = None,
             ignore_columns: List[str] = None,
             skip_invalid_smiles: bool = True,
             args: Union[TrainArgs, PredictArgs] = None,
             features_path: List[str] = None,
             features_generator: List[str] = None,
             max_data_size: int = None,
             store_row: bool = False,
             logger: Logger = None,
             skip_none_targets: bool = False) -> MoleculeDataset:
    """
    Gets SMILES and target values from a CSV file.

    :param path: Path to a CSV file.
    :param smiles_column: The name of the column containing SMILES. By default, uses the first number_of_molecules columns.
    :param number_of_molecules: The number of molecules in the input file. By default, uses the first columns.
    :param target_columns: Name of the columns containing target values. By default, uses all columns
                           except the :code:`smiles_column` and the :code:`ignore_columns`.
    :param ignore_columns: Name of the columns to ignore when :code:`target_columns` is not provided.
    :param skip_invalid_smiles: Whether to skip and filter out invalid smiles using :func:`filter_invalid_smiles`.
    :param args: Arguments, either :class:`~chemprop.args.TrainArgs` or :class:`~chemprop.args.PredictArgs`.
    :param features_path: A list of paths to files containing features. If provided, it is used
                          in place of :code:`args.features_path`.
    :param features_generator: A list of features generators to use. If provided, it is used
                               in place of :code:`args.features_generator`.
    :param max_data_size: The maximum number of data points to load.
    :param logger: A logger for recording output.
    :param store_row: Whether to store the raw CSV row in each :class:`~chemprop.data.data.MoleculeDatapoint`.
    :param skip_none_targets: Whether to skip targets that are all 'None'. This is mostly relevant when --target_columns
                              are passed in, so only a subset of tasks are examined.
    :return: A :class:`~chemprop.data.MoleculeDataset` containing SMILES and target values along
             with other info such as additional features when desired.
    """
    debug = logger.debug if logger is not None else print

    if args is not None:
        # Prefer explicit function arguments but default to args if not provided
        smiles_column = smiles_column if smiles_column is not None else args.smiles_column
        number_of_molecules = number_of_molecules if number_of_molecules is not None else args.number_of_molecules
        target_columns = target_columns if target_columns is not None else args.target_columns
        ignore_columns = ignore_columns if ignore_columns is not None else args.ignore_columns
        features_path = features_path if features_path is not None else args.features_path
        features_generator = features_generator if features_generator is not None else args.features_generator
        max_data_size = max_data_size if max_data_size is not None else args.max_data_size

    max_data_size = max_data_size or float('inf')

    # Load features
    if features_path is not None:
        features_data = []
        for feat_path in features_path:
            features_data.append(load_features(feat_path))  # each is num_data x num_features
        features_data = np.concatenate(features_data, axis=1)
    else:
        features_data = None

    skip_smiles = [set() for c in range(number_of_molecules)]

    # Load data
    with open(path) as f:
        reader = csv.DictReader(f)
        columns = reader.fieldnames

        # By default, the SMILES column is the first column
        if smiles_column is None:
            smiles_column = columns[:number_of_molecules]

        # By default, the targets columns are all the columns except the SMILES column
        if target_columns is None:
            ignore_columns = set([c for c in smiles_column] + ([] if ignore_columns is None else ignore_columns))
            target_columns = [column for column in columns if column not in ignore_columns]

<<<<<<< HEAD
        all_smiles, all_targets, all_rows = [], [], []
        for row in tqdm(reader):
            smiles = [row[c] for c in smiles_column]
=======
        all_smiles, all_targets, all_rows, all_features = [], [], [], []
        for i, row in tqdm(enumerate(reader)):
            smiles = row[smiles_column]
>>>>>>> 9344f093

            if smiles in skip_smiles:
                continue

            targets = [float(row[column]) if row[column] != '' else None for column in target_columns]

            # Check whether all targets are None and skip if so
            if skip_none_targets and all(x is None for x in targets):
                continue

            all_smiles.append(smiles)
            all_targets.append(targets)

            if features_data is not None:
                all_features.append(features_data[i])

            if store_row:
                all_rows.append(row)

            if len(all_smiles) >= max_data_size:
                break

        data = MoleculeDataset([
            MoleculeDatapoint(
                smiles=smiles,
                targets=targets,
                row=all_rows[i] if store_row else None,
                features_generator=features_generator,
                features=all_features[i] if features_data is not None else None
            ) for i, (smiles, targets) in tqdm(enumerate(zip(all_smiles, all_targets)),
                                               total=len(all_smiles))
        ])

    # Filter out invalid SMILES
    if skip_invalid_smiles:
        original_data_len = len(data)
        data = filter_invalid_smiles(data)

        if len(data) < original_data_len:
            debug(f'Warning: {original_data_len - len(data)} SMILES are invalid.')

    return data


def get_data_from_smiles(smiles: List[List[str]],
                         skip_invalid_smiles: bool = True,
                         logger: Logger = None,
                         features_generator: List[str] = None) -> MoleculeDataset:
    """
    Converts a list of SMILES to a :class:`~chemprop.data.MoleculeDataset`.

    :param smiles: A list of SMILES.
    :param skip_invalid_smiles: Whether to skip and filter out invalid smiles using :func:`filter_invalid_smiles`
    :param logger: A logger for recording output.
    :param features_generator: List of features generators.
    :return: A :class:`~chemprop.data.MoleculeDataset` with all of the provided SMILES.
    """
    debug = logger.debug if logger is not None else print

    data = MoleculeDataset([
        MoleculeDatapoint(
            smiles=smile,
            row=OrderedDict({'smiles': smile}),
            features_generator=features_generator
        ) for smile in smiles
    ])

    # Filter out invalid SMILES
    if skip_invalid_smiles:
        original_data_len = len(data)
        data = filter_invalid_smiles(data)

        if len(data) < original_data_len:
            debug(f'Warning: {original_data_len - len(data)} SMILES are invalid.')

    return data


def split_data(data: MoleculeDataset,
               split_type: str = 'random',
               sizes: Tuple[float, float, float] = (0.8, 0.1, 0.1),
               seed: int = 0,
               args: TrainArgs = None,
               logger: Logger = None) -> Tuple[MoleculeDataset,
                                               MoleculeDataset,
                                               MoleculeDataset]:
    r"""
    Splits data into training, validation, and test splits.

    :param data: A :class:`~chemprop.data.MoleculeDataset`.
    :param split_type: Split type.
    :param sizes: A length-3 tuple with the proportions of data in the train, validation, and test sets.
    :param seed: The random seed to use before shuffling data.
    :param args: A :class:`~chemprop.args.TrainArgs` object.
    :param logger: A logger for recording output.
    :return: A tuple of :class:`~chemprop.data.MoleculeDataset`\ s containing the train,
             validation, and test splits of the data.
    """
    if not (len(sizes) == 3 and sum(sizes) == 1):
        raise ValueError('Valid split sizes must sum to 1 and must have three sizes: train, validation, and test.')

    random = Random(seed)

    if args is not None:
        folds_file, val_fold_index, test_fold_index = \
            args.folds_file, args.val_fold_index, args.test_fold_index
    else:
        folds_file = val_fold_index = test_fold_index = None
    
    if split_type == 'crossval':
        index_set = args.crossval_index_sets[args.seed]
        data_split = []
        for split in range(3):
            split_indices = []
            for index in index_set[split]:
                with open(os.path.join(args.crossval_index_dir, f'{index}.pkl'), 'rb') as rf:
                    split_indices.extend(pickle.load(rf))
            data_split.append([data[i] for i in split_indices])
        train, val, test = tuple(data_split)
        return MoleculeDataset(train), MoleculeDataset(val), MoleculeDataset(test)
    
    elif split_type == 'index_predetermined':
        split_indices = args.crossval_index_sets[args.seed]

        if len(split_indices) != 3:
            raise ValueError('Split indices must have three splits: train, validation, and test')

        data_split = []
        for split in range(3):
            data_split.append([data[i] for i in split_indices[split]])
        train, val, test = tuple(data_split)
        return MoleculeDataset(train), MoleculeDataset(val), MoleculeDataset(test)

    elif split_type == 'predetermined':
        if not val_fold_index and sizes[2] != 0:
            raise ValueError('Test size must be zero since test set is created separately '
                             'and we want to put all other data in train and validation')

        assert folds_file is not None
        assert test_fold_index is not None

        try:
            with open(folds_file, 'rb') as f:
                all_fold_indices = pickle.load(f)
        except UnicodeDecodeError:
            with open(folds_file, 'rb') as f:
                all_fold_indices = pickle.load(f, encoding='latin1')  # in case we're loading indices from python2

        log_scaffold_stats(data, all_fold_indices, logger=logger)

        folds = [[data[i] for i in fold_indices] for fold_indices in all_fold_indices]

        test = folds[test_fold_index]
        if val_fold_index is not None:
            val = folds[val_fold_index]

        train_val = []
        for i in range(len(folds)):
            if i != test_fold_index and (val_fold_index is None or i != val_fold_index):
                train_val.extend(folds[i])

        if val_fold_index is not None:
            train = train_val
        else:
            random.shuffle(train_val)
            train_size = int(sizes[0] * len(train_val))
            train = train_val[:train_size]
            val = train_val[train_size:]

        return MoleculeDataset(train), MoleculeDataset(val), MoleculeDataset(test)
    
    elif split_type == 'scaffold_balanced':
        return scaffold_split(data, sizes=sizes, balanced=True, seed=seed, logger=logger)

    elif split_type == 'random':
        data.shuffle(seed=seed)

        train_size = int(sizes[0] * len(data))
        train_val_size = int((sizes[0] + sizes[1]) * len(data))

        train = data[:train_size]
        val = data[train_size:train_val_size]
        test = data[train_val_size:]

        return MoleculeDataset(train), MoleculeDataset(val), MoleculeDataset(test)

    else:
        raise ValueError(f'split_type "{split_type}" not supported.')


def get_class_sizes(data: MoleculeDataset) -> List[List[float]]:
    """
    Determines the proportions of the different classes in a classification dataset.

    :param data: A classification :class:`~chemprop.data.MoleculeDataset`.
    :return: A list of lists of class proportions. Each inner list contains the class proportions for a task.
    """
    targets = data.targets()

    # Filter out Nones
    valid_targets = [[] for _ in range(data.num_tasks())]
    for i in range(len(targets)):
        for task_num in range(len(targets[i])):
            if targets[i][task_num] is not None:
                valid_targets[task_num].append(targets[i][task_num])

    class_sizes = []
    for task_targets in valid_targets:
        if set(np.unique(task_targets)) > {0, 1}:
            raise ValueError('Classification dataset must only contains 0s and 1s.')

        try:
            ones = np.count_nonzero(task_targets) / len(task_targets)
        except ZeroDivisionError:
            ones = float('nan')
            print('Warning: class has no targets')
        class_sizes.append([1 - ones, ones])

    return class_sizes


#  TODO: Validate multiclass dataset type.
def validate_dataset_type(data: MoleculeDataset, dataset_type: str) -> None:
    """
    Validates the dataset type to ensure the data matches the provided type.

    :param data: A :class:`~chemprop.data.MoleculeDataset`.
    :param dataset_type: The dataset type to check.
    """
    target_set = {target for targets in data.targets() for target in targets} - {None}
    classification_target_set = {0, 1}

    if dataset_type == 'classification' and not (target_set <= classification_target_set):
        raise ValueError('Classification data targets must only be 0 or 1 (or None). '
                         'Please switch to regression.')
    elif dataset_type == 'regression' and target_set <= classification_target_set:
        raise ValueError('Regression data targets must be more than just 0 or 1 (or None). '
                         'Please switch to classification.')


def validate_data(data_path: str) -> Set[str]:
    """
    Validates a data CSV file, returning a set of errors.

    :param data_path: Path to a data CSV file.
    :return: A set of error messages.
    """
    errors = set()

    header = get_header(data_path)

    with open(data_path) as f:
        reader = csv.reader(f)
        next(reader)  # Skip header

        smiles, targets = [], []
        for line in reader:
            smiles.append(line[0])
            targets.append(line[1:])

    # Validate header
    if len(header) == 0:
        errors.add('Empty header')
    elif len(header) < 2:
        errors.add('Header must include task names.')

    mol = Chem.MolFromSmiles(header[0])
    if mol is not None:
        errors.add('First row is a SMILES string instead of a header.')

    # Validate smiles
    for smile in tqdm(smiles, total=len(smiles)):
        mol = Chem.MolFromSmiles(smile)
        if mol is None:
            errors.add('Data includes an invalid SMILES.')

    # Validate targets
    num_tasks_set = set(len(mol_targets) for mol_targets in targets)
    if len(num_tasks_set) != 1:
        errors.add('Inconsistent number of tasks for each molecule.')

    if len(num_tasks_set) == 1:
        num_tasks = num_tasks_set.pop()
        if num_tasks != len(header) - 1:
            errors.add('Number of tasks for each molecule doesn\'t match number of tasks in header.')

    unique_targets = set(np.unique([target for mol_targets in targets for target in mol_targets]))

    if unique_targets <= {''}:
        errors.add('All targets are missing.')

    for target in unique_targets - {''}:
        try:
            float(target)
        except ValueError:
            errors.add('Found a target which is not a number.')

    return errors<|MERGE_RESOLUTION|>--- conflicted
+++ resolved
@@ -177,15 +177,10 @@
             ignore_columns = set([c for c in smiles_column] + ([] if ignore_columns is None else ignore_columns))
             target_columns = [column for column in columns if column not in ignore_columns]
 
-<<<<<<< HEAD
         all_smiles, all_targets, all_rows = [], [], []
         for row in tqdm(reader):
             smiles = [row[c] for c in smiles_column]
-=======
-        all_smiles, all_targets, all_rows, all_features = [], [], [], []
-        for i, row in tqdm(enumerate(reader)):
-            smiles = row[smiles_column]
->>>>>>> 9344f093
+
 
             if smiles in skip_smiles:
                 continue
